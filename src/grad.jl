--- conflicted
+++ resolved
@@ -1,18 +1,5 @@
 export grad, jacobian, jvp, j′vp, to_vec
-<<<<<<< HEAD
 replace_arg(x, xs::Tuple, k::Int) = ntuple(p -> p == k ? x : xs[p], length(xs))
-=======
-
-function replace_arg(x, xs::Tuple, k::Int)
-    return ntuple(length(xs)) do p
-        if p == k
-            x
-        else
-            xs[p]
-        end
-    end
-end
->>>>>>> 4da0e250
 
 """
     grad(fdm, f, xs...)
